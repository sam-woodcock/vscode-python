// Copyright (c) Microsoft Corporation. All rights reserved.
// Licensed under the MIT License.

'use strict';

import { inject, injectable } from 'inversify';
import * as path from 'path';
import { CancellationToken } from 'vscode';
import { Cancellation } from '../../../common/cancellation';
import { traceError, traceInfo, traceWarning } from '../../../common/logger';
import { IFileSystem } from '../../../common/platform/types';
import { IPythonExecutionFactory, ObservableExecutionResult, SpawnOptions } from '../../../common/process/types';
import { DataScience } from '../../../common/utils/localize';
import { noop } from '../../../common/utils/misc';
import { EXTENSION_ROOT_DIR } from '../../../constants';
import { IInterpreterService, PythonInterpreter } from '../../../interpreter/contracts';
import { JupyterCommands, PythonDaemonModule } from '../../constants';
import { IJupyterSubCommandExecutionService } from '../../types';
import { JupyterServerInfo } from '../jupyterConnection';
import { JupyterInstallError } from '../jupyterInstallError';
import { JupyterKernelSpec, parseKernelSpecs } from '../kernels/jupyterKernelSpec';
import { IFindCommandResult, JupyterCommandFinder } from './jupyterCommandFinder';

/**
 * Responsible for execution of jupyter sub commands using the command finder and related classes.
 * The plan is to deprecate this class in the future along with to JupyterCommandFinder and related classes.
 *
 * @export
 * @class JupyterCommandFinderInterpreterExecutionService
 * @implements {IJupyterSubCommandExecutionService}
 */
@injectable()
export class JupyterCommandFinderInterpreterExecutionService implements IJupyterSubCommandExecutionService {
    constructor(
        @inject(JupyterCommandFinder) private readonly commandFinder: JupyterCommandFinder,
        @inject(IInterpreterService) private readonly interpreterService: IInterpreterService,
        @inject(IFileSystem) private readonly fs: IFileSystem,
        @inject(IPythonExecutionFactory) private readonly pythonExecutionFactory: IPythonExecutionFactory
    ) {}

    public refreshCommands(): Promise<void> {
        return this.commandFinder.clearCache();
    }
    public async isNotebookSupported(cancelToken?: CancellationToken): Promise<boolean> {
        // See if we can find the command notebook
        return Cancellation.race(
            () => this.isCommandSupported(JupyterCommands.NotebookCommand, cancelToken),
            cancelToken
        );
    }
    public async isExportSupported(cancelToken?: CancellationToken): Promise<boolean> {
        // See if we can find the command nbconvert
        return Cancellation.race(
            () => this.isCommandSupported(JupyterCommands.ConvertCommand, cancelToken),
            cancelToken
        );
    }
    public async getReasonForJupyterNotebookNotBeingSupported(): Promise<string> {
        const notebook = await this.commandFinder.findBestCommand(JupyterCommands.NotebookCommand);
        return notebook.error ? notebook.error : DataScience.notebookNotFound();
    }
    public async getSelectedInterpreter(token?: CancellationToken): Promise<PythonInterpreter | undefined> {
        // This should be the best interpreter for notebooks
        const found = await this.commandFinder.findBestCommand(JupyterCommands.NotebookCommand, token);
        if (found && found.command) {
            return found.command.interpreter();
        }

        return undefined;
    }
    public async startNotebook(
        notebookArgs: string[],
        options: SpawnOptions
    ): Promise<ObservableExecutionResult<string>> {
        // First we find a way to start a notebook server
        const notebookCommand = await this.commandFinder.findBestCommand(JupyterCommands.NotebookCommand);
        this.checkNotebookCommand(notebookCommand);
        return notebookCommand!.command!.execObservable(notebookArgs, options);
    }

    public async getRunningJupyterServers(token?: CancellationToken): Promise<JupyterServerInfo[] | undefined> {
        const [interpreter, activeInterpreter] = await Promise.all([
            this.getSelectedInterpreter(token),
<<<<<<< HEAD
            this.interpreterService.getActiveInterpreter()
=======
            this.interpreterService.getActiveInterpreter(undefined)
>>>>>>> bd9615ac
        ]);
        if (!interpreter) {
            return;
        }
        // Create a daemon only when using the current interpreter.
        // We dont' want to create daemons for all interpreters.
        const isActiveInterpreter = activeInterpreter ? activeInterpreter.path === interpreter.path : false;
        const daemon = await (isActiveInterpreter
            ? this.pythonExecutionFactory.createDaemon({
                  daemonModule: PythonDaemonModule,
                  pythonPath: interpreter.path
              })
            : this.pythonExecutionFactory.createActivatedEnvironment({
                  allowEnvironmentFetchExceptions: true,
                  interpreter,
                  bypassCondaExecution: true
              }));

        // We have a small python file here that we will execute to get the server info from all running Jupyter instances
        const newOptions: SpawnOptions = { mergeStdOutErr: true, token: token };
        const file = path.join(EXTENSION_ROOT_DIR, 'pythonFiles', 'datascience', 'getServerInfo.py');
        const serverInfoString = await daemon.exec([file], newOptions);

        let serverInfos: JupyterServerInfo[];
        try {
            // Parse out our results, return undefined if we can't suss it out
            serverInfos = JSON.parse(serverInfoString.stdout.trim()) as JupyterServerInfo[];
        } catch (err) {
            traceWarning('Failed to parse JSON when getting server info out from getServerInfo.py', err);
            return;
        }
        return serverInfos;
    }
    public async exportNotebookToPython(file: string, template?: string, token?: CancellationToken): Promise<string> {
        // First we find a way to start a nbconvert
        const convert = await this.commandFinder.findBestCommand(JupyterCommands.ConvertCommand);
        if (!convert.command) {
            throw new Error(DataScience.jupyterNbConvertNotSupported());
        }

        // Wait for the nbconvert to finish
        const args = template
            ? [file, '--to', 'python', '--stdout', '--template', template]
            : [file, '--to', 'python', '--stdout'];
        return convert.command
            .exec(args, { throwOnStdErr: false, encoding: 'utf8', token })
            .then(output => output.stdout);
    }
    public async openNotebook(notebookFile: string): Promise<void> {
        // First we find a way to start a notebook server
        const notebookCommand = await this.commandFinder.findBestCommand(JupyterCommands.NotebookCommand);
        this.checkNotebookCommand(notebookCommand);

        const args: string[] = [`--NotebookApp.file_to_run=${notebookFile}`];

        // Don't wait for the exec to finish and don't dispose. It's up to the user to kill the process
        notebookCommand.command!.exec(args, { throwOnStdErr: false, encoding: 'utf8' }).ignoreErrors();
    }

    public async getKernelSpecs(token?: CancellationToken): Promise<JupyterKernelSpec[]> {
        // Ignore errors if there are no kernels.
        const kernelSpecCommand = await this.commandFinder
            .findBestCommand(JupyterCommands.KernelSpecCommand)
            .catch(noop);

        if (!kernelSpecCommand || !kernelSpecCommand.command) {
            return [];
        }
        if (Cancellation.isCanceled(token)) {
            return [];
        }
        try {
            traceInfo('Asking for kernelspecs from jupyter');

            // Ask for our current list.
            const output = await kernelSpecCommand.command.exec(['list', '--json'], {
                throwOnStdErr: true,
                encoding: 'utf8'
            });

            return parseKernelSpecs(output.stdout, this.fs, token).catch(parserError => {
                traceError('Failed to parse kernelspecs', parserError);
                // This is failing for some folks. In that case return nothing
                return [];
            });
        } catch (ex) {
            traceError('Failed to list kernels', ex);
            // This is failing for some folks. In that case return nothing
            return [];
        }
    }
    private checkNotebookCommand(notebook: IFindCommandResult) {
        if (!notebook.command) {
            const errorMessage = notebook.error ? notebook.error : DataScience.notebookNotFound();
            throw new JupyterInstallError(
                DataScience.jupyterNotSupported().format(errorMessage),
                DataScience.pythonInteractiveHelpLink()
            );
        }
    }
    private async isCommandSupported(command: JupyterCommands, cancelToken?: CancellationToken): Promise<boolean> {
        // See if we can find the command
        try {
            const result = await this.commandFinder.findBestCommand(command, cancelToken);

            // Note to self, if result is undefined, check that your test is actually
            // setting up different services correctly. Some method must be undefined.
            return result.command !== undefined;
        } catch (err) {
            traceWarning(`Checking command ${command}`, err);
            return false;
        }
    }
}<|MERGE_RESOLUTION|>--- conflicted
+++ resolved
@@ -81,11 +81,7 @@
     public async getRunningJupyterServers(token?: CancellationToken): Promise<JupyterServerInfo[] | undefined> {
         const [interpreter, activeInterpreter] = await Promise.all([
             this.getSelectedInterpreter(token),
-<<<<<<< HEAD
-            this.interpreterService.getActiveInterpreter()
-=======
             this.interpreterService.getActiveInterpreter(undefined)
->>>>>>> bd9615ac
         ]);
         if (!interpreter) {
             return;
